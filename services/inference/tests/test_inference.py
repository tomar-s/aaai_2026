--- conflicted
+++ resolved
@@ -78,11 +78,7 @@
         df = [pd.DataFrame.from_dict(r) for r in resp["results"]]
         return df
     else:
-<<<<<<< HEAD
-        print(req.text)  # please leave
-=======
         print(req.text)
->>>>>>> bb4dbfe7
         return req
 
 
