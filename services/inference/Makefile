CONTAINER_BUILDER ?= docker

# copies boilerplate code to suitable locations
boilerplate:
	for f in ../boilerplate/*.py; do \
		echo $$f; \
		cat ../boilerplate/warning.txt > tsfminference/$$(basename $$f); \
		cat $$f>>tsfminference/$$(basename $$f); \
		done 

create_prometheus_metrics_dir:
	rm -rf prometheus_metrics > /dev/null 2>&1 | true
	mkdir -m go+rwX prometheus_metrics

# starts the tsfminference service (used mainly for test cases)
start_service_local: create_prometheus_metrics_dir boilerplate
	PROMETHEUS_MULTIPROC_DIR=./prometheus_metrics \
	TSFM_MODEL_DIR=./mytest-tsfm \
	TSFM_ALLOW_LOAD_FROM_HF_HUB=1 \
	python -m gunicorn \
	-w 1 \
	-k uvicorn.workers.UvicornWorker \
	--bind 127.0.0.1:8000 \
	tsfminference.main:app && true &
stop_service_local:
	pkill  -f 'python.*tsfminference.*'

image: boilerplate
	$(CONTAINER_BUILDER) build -t tsfminference -f Dockerfile .

start_service_image: create_prometheus_metrics_dir image
	$(CONTAINER_BUILDER) run -p 8000:8000 \
		-d \
		--rm \
		--name tsfmserver \
        -e TSFM_MODEL_DIR=/mytest-tsfm \
        -e TSFM_ALLOW_LOAD_FROM_HF_HUB=1 \
		-e PROMETHEUS_MULTIPROC_DIR=/prometheus_metrics \
        -v ./mytest-tsfm:/mytest-tsfm \
		-v ./prometheus_metrics:/prometheus_metrics \
        tsfminference
	sleep 5

stop_service_image:
	$(CONTAINER_BUILDER) stop tsfmserver

test_local: clone_models boilerplate start_service_local
<<<<<<< HEAD
	pytest tests
=======
	pytest -s tests ../tests
>>>>>>> b2a63220
	$(MAKE) stop_service_local
	$(MAKE) delete_models

test_image: clone_models start_service_image
	pytest -s tests ../tests
	$(MAKE) stop_service_image
	$(MAKE) delete_models

install_dev: boilerplate
	pip install poetry && poetry install --with dev

clone_models:
	git lfs install || true
	git clone https://huggingface.co/ibm/test-tsfm mytest-tsfm || true

delete_models:
	rm -rf mytest-tsfm || true


<|MERGE_RESOLUTION|>--- conflicted
+++ resolved
@@ -45,11 +45,7 @@
 	$(CONTAINER_BUILDER) stop tsfmserver
 
 test_local: clone_models boilerplate start_service_local
-<<<<<<< HEAD
-	pytest tests
-=======
 	pytest -s tests ../tests
->>>>>>> b2a63220
 	$(MAKE) stop_service_local
 	$(MAKE) delete_models
 
