[tool.poetry]
name = "tsfminference"
version = "0.0.0"
description = "Service layer for TSFM granite models."
authors = ["IBM"]
license = "https://github.com/ibm-granite/granite-tsfm/blob/main/LICENSE"
packages = [{ include = "tsfminference/**/*.py" }]

[tool.poetry-dynamic-versioning]
enable = true
vcs = "git"
# latest-tag = true
# style = "semver"
format = "{base}"

#[tool.poetry-dynamic-versioning.substitution]
#files = ["tsfminference/_version.py"]
#persistent-substitution = true

[tool.poetry-dynamic-versioning.files."tsfminference/_version.py"]
# persistent-substitution = true # useful for editable installs
initial-content = """
# These version placeholders will be replaced later during substitution.
__version__ = "0.0.0"
__version_tuple__ = (0, 0, 0)
"""

[tool.poetry.requires-plugins]
poetry-plugin-export = ">=1.8"

[tool.poetry.dependencies]
# including 3.9 causes poetry lock to run forever
python = ">=3.10,<3.13"
numpy = { version = "<2" }
granite-tsfm = "==0.2.23"

fastapi = { version = "*" }
pydantic = { version = ">1,<3" }
gunicorn = { version = "*" }
# necessary for fast-api compatible uvicorn.workers.UvicornWorker worker
uvicorn = { version = "*" }
setuptools = { version = "*" }
prometheus_client = { version = "*" }

# ***********CVEs*************
Jinja2 = { version = ">=3.1.6" }        # https://github.com/ibm-granite/granite-tsfm/security/dependabot/18starlette = { version = ">=0.40.0" }
Werkzeug = { version = ">=3.0.6" }
<<<<<<< HEAD
urllib3 = { version = ">=1.26.19,<2" }  # see https://github.com/urllib3/urllib3/security/advisories/GHSA-34jh-p97f-mpxf
aiohttp = { version = ">=3.11.15" }     # see https://github.com/aio-libs/aiohttp/issues/10617
=======
urllib3 = { version = ">=1.26.19" }  # see https://github.com/urllib3/urllib3/security/advisories/GHSA-34jh-p97f-mpxf
aiohttp = { version = ">=3.10.11" }
>>>>>>> dc4b45de
transformers = { version = ">=4.48.0" }

[tool.poetry.group.dev]
optional = true
[tool.poetry.group.dev.dependencies]
pytest = "*"
locust = "*"
pytest-coverage = "*"
gprof2dot = "*"

[tool.poetry.group.sagemaker]
optional = true
[tool.poetry.group.sagemaker.dependencies]
sagemaker = "*"
boto3 = "*"


[build-system]
requires = ["poetry-core>=1.0.0", "poetry-dynamic-versioning>=1.0.0,<2.0.0"]
build-backend = "poetry_dynamic_versioning.backend"<|MERGE_RESOLUTION|>--- conflicted
+++ resolved
@@ -45,13 +45,8 @@
 # ***********CVEs*************
 Jinja2 = { version = ">=3.1.6" }        # https://github.com/ibm-granite/granite-tsfm/security/dependabot/18starlette = { version = ">=0.40.0" }
 Werkzeug = { version = ">=3.0.6" }
-<<<<<<< HEAD
-urllib3 = { version = ">=1.26.19,<2" }  # see https://github.com/urllib3/urllib3/security/advisories/GHSA-34jh-p97f-mpxf
 aiohttp = { version = ">=3.11.15" }     # see https://github.com/aio-libs/aiohttp/issues/10617
-=======
-urllib3 = { version = ">=1.26.19" }  # see https://github.com/urllib3/urllib3/security/advisories/GHSA-34jh-p97f-mpxf
-aiohttp = { version = ">=3.10.11" }
->>>>>>> dc4b45de
+urllib3 = { version = ">=1.26.19" }     # see https://github.com/urllib3/urllib3/security/advisories/GHSA-34jh-p97f-mpxf
 transformers = { version = ">=4.48.0" }
 
 [tool.poetry.group.dev]
